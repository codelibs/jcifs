/*
 * © 2016 AgNO3 Gmbh & Co. KG
 * 
 * This library is free software; you can redistribute it and/or
 * modify it under the terms of the GNU Lesser General Public
 * License as published by the Free Software Foundation; either
 * version 2.1 of the License, or (at your option) any later version.
 * 
 * This library is distributed in the hope that it will be useful,
 * but WITHOUT ANY WARRANTY; without even the implied warranty of
 * MERCHANTABILITY or FITNESS FOR A PARTICULAR PURPOSE.  See the GNU
 * Lesser General Public License for more details.
 * 
 * You should have received a copy of the GNU Lesser General Public
 * License along with this library; if not, write to the Free Software
 * Foundation, Inc., 59 Temple Place, Suite 330, Boston, MA  02111-1307  USA
 */
package jcifs.tests;


import static org.junit.Assert.assertArrayEquals;
import static org.junit.Assert.assertEquals;
import static org.junit.Assert.assertTrue;

import java.net.MalformedURLException;
import java.net.URL;
import java.net.UnknownHostException;
import java.nio.ByteBuffer;
import java.nio.charset.Charset;
import java.nio.charset.UnsupportedCharsetException;
import java.util.Arrays;
import java.util.Collection;
import java.util.Locale;
import java.util.Map;

import org.junit.Assume;
import org.junit.Test;
import org.junit.runner.RunWith;
import org.junit.runners.Parameterized;
import org.junit.runners.Parameterized.Parameters;
import org.slf4j.Logger;
import org.slf4j.LoggerFactory;

import jcifs.smb.SmbException;
import jcifs.smb.SmbFile;


/**
 * @author mbechler
 *
 */
@RunWith ( Parameterized.class )
@SuppressWarnings ( "javadoc" )
public class NamingTest extends BaseCIFSTest {

    private static final Logger log = LoggerFactory.getLogger(NamingTest.class);


    public NamingTest ( String name, Map<String, String> properties ) {
        super(name, properties);
    }


    @Parameters ( name = "{0}" )
    public static Collection<Object> configs () {
        return getConfigs("noUnicode", "forceUnicode", "noUnicode-cp850", "noUnicode-windows-1252");
    }


    @Test
    public void testASCII () throws SmbException, MalformedURLException, UnknownHostException {
        runFilenameTest("just-testing", "adsfg.txt");
    }


    @Test
    public void testCodepage () throws SmbException, MalformedURLException, UnknownHostException {
        Assume.assumeFalse("Unicode support", getContext().getConfig().isUseUnicode());
        String oemEncoding = getContext().getConfig().getOemEncoding();
        String str = null;
        try {
            switch ( oemEncoding.toLowerCase(Locale.ROOT) ) {
            case "cp850":
                str = makeCharsetString(Charset.forName(oemEncoding), 128, 256, 240, 255);
                break;
            case "windows-1252":
                str = makeCharsetString(Charset.forName(oemEncoding), 128, 256, 0x81, 0x8D, 0x8F, 0x90, 0x9D);
                break;
            default:
                Assume.assumeTrue("Unhandled OEM encoding " + oemEncoding, false);
            }
        }
        catch ( UnsupportedCharsetException e ) {
            Assume.assumeTrue("Charset is not supported on this VM " + oemEncoding, false);
        }
        runFilenameTest(splitString(str, 8));
    }


    private static String makeCharsetString ( Charset cs, int min, int max, int... excludes ) {
        ByteBuffer buf = ByteBuffer.allocate(128);
        Arrays.sort(excludes);
        for ( int i = 128; i < 255; i++ ) {
            int idx = Arrays.binarySearch(excludes, i);
            if ( idx < 0 || excludes[ idx ] == i ) {
                continue;
            }

            if ( i == 240 ) {
                continue;
            }
            buf.put((byte) i);
        }
        buf.flip();
        String str = cs.decode(buf).toString();
        return str;
    }


    private static String[] splitString ( String str, int maxLen ) {
        int num = str.length() / maxLen;
        if ( str.length() % maxLen != 0 ) {
            num++;
        }
        String strings[] = new String[num];
        for ( int i = 0; i < num; i++ ) {
            strings[ i ] = str.substring(i * maxLen, Math.min(str.length() - 1, ( i + 1 ) * maxLen));
        }
        return strings;
    }


    @Test
    public void testUnicode () throws SmbException, MalformedURLException, UnknownHostException {
        Assume.assumeTrue("No unicode support", getContext().getConfig().isUseUnicode());
        runFilenameTest(Strings.UNICODE_STRINGS);
    }


    private void runFilenameTest ( String... names ) throws MalformedURLException, UnknownHostException, SmbException {
<<<<<<< HEAD
        SmbFile d = createTestDirectory();
        try {

            for ( String name : names ) {
                SmbFile tf = new SmbFile(d, name);
                tf.createNewFile();
            }

            // check that the expected name is returned from listing

            String[] found = d.list();
            String[] expect = names;

            Arrays.sort(found);
            Arrays.sort(expect);

            if ( log.isDebugEnabled() ) {
                log.debug("Expect " + Arrays.toString(expect));
                log.debug("Found " + Arrays.toString(found));
=======
        try ( SmbFile d = createTestDirectory() ) {
            try {

                for ( String name : names ) {
                    try ( SmbFile tf = new SmbFile(d, name) ) {
                        tf.createNewFile();
                    }
                }

                // check that the expected name is returned from listing

                String[] found = d.list();
                String[] expect = names;

                Arrays.sort(found);
                Arrays.sort(expect);

                Logger logger = Logger.getLogger(NamingTest.class);
                if ( logger.isDebugEnabled() ) {
                    logger.debug("Expect " + Arrays.toString(expect));
                    logger.debug("Found " + Arrays.toString(found));
                }

                assertArrayEquals(expect, found);

                // check that the name can be resolved via URL
                URL purl = d.getURL();
                for ( String name : names ) {
                    URL u = new URL(purl, name);
                    try ( SmbFile tf = new SmbFile(u, d.getTransportContext()) ) {
                        assertTrue("File exists " + u, tf.exists());
                        assertEquals(name, tf.getName());
                    }
                }
>>>>>>> e6efe3b0
            }
            finally {
                d.delete();
            }
        }
    }

}<|MERGE_RESOLUTION|>--- conflicted
+++ resolved
@@ -138,27 +138,6 @@
 
 
     private void runFilenameTest ( String... names ) throws MalformedURLException, UnknownHostException, SmbException {
-<<<<<<< HEAD
-        SmbFile d = createTestDirectory();
-        try {
-
-            for ( String name : names ) {
-                SmbFile tf = new SmbFile(d, name);
-                tf.createNewFile();
-            }
-
-            // check that the expected name is returned from listing
-
-            String[] found = d.list();
-            String[] expect = names;
-
-            Arrays.sort(found);
-            Arrays.sort(expect);
-
-            if ( log.isDebugEnabled() ) {
-                log.debug("Expect " + Arrays.toString(expect));
-                log.debug("Found " + Arrays.toString(found));
-=======
         try ( SmbFile d = createTestDirectory() ) {
             try {
 
@@ -176,10 +155,9 @@
                 Arrays.sort(found);
                 Arrays.sort(expect);
 
-                Logger logger = Logger.getLogger(NamingTest.class);
-                if ( logger.isDebugEnabled() ) {
-                    logger.debug("Expect " + Arrays.toString(expect));
-                    logger.debug("Found " + Arrays.toString(found));
+                if ( log.isDebugEnabled() ) {
+                    log.debug("Expect " + Arrays.toString(expect));
+                    log.debug("Found " + Arrays.toString(found));
                 }
 
                 assertArrayEquals(expect, found);
@@ -193,7 +171,6 @@
                         assertEquals(name, tf.getName());
                     }
                 }
->>>>>>> e6efe3b0
             }
             finally {
                 d.delete();
