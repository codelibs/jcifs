--- conflicted
+++ resolved
@@ -20,7 +20,6 @@
 import java.io.IOException;
 import java.io.InputStream;
 import java.net.SocketTimeoutException;
-import java.util.Collection;
 import java.util.Map;
 import java.util.concurrent.ConcurrentHashMap;
 import java.util.concurrent.atomic.AtomicLong;
@@ -42,13 +41,8 @@
 
 public abstract class Transport implements Runnable, AutoCloseable {
 
-<<<<<<< HEAD
-    static int id = 0;
+    private static int id = 0;
     private static final Logger log = LoggerFactory.getLogger(Transport.class);
-=======
-    private static int id = 0;
-    private static final Logger log = Logger.getLogger(Transport.class);
->>>>>>> e6efe3b0
 
 
     /**
@@ -95,8 +89,6 @@
     volatile TransportException te;
 
     protected Map<Request, Response> response_map = new ConcurrentHashMap<>(4);
-    private boolean noTimeout;
-    private boolean noIdleTimeout;
     private final AtomicLong usageCount = new AtomicLong(1);
 
 
@@ -133,7 +125,9 @@
         }
 
         if ( usage == 0 ) {
-            log.debug("Transport usage dropped to zero " + this);
+            if ( log.isDebugEnabled() ) {
+                log.debug("Transport usage dropped to zero " + this);
+            }
         }
         else if ( usage < 0 ) {
             throw new RuntimeCIFSException("Usage count dropped below zero");
@@ -162,25 +156,6 @@
     }
 
 
-    /**
-     * @param dontTimeout
-     *            disable all timeouts, including when there are inflight requests (needed for watch)
-     */
-    public void setDontTimeout ( boolean dontTimeout ) {
-        this.noTimeout = dontTimeout;
-    }
-
-
-    /**
-     * 
-     * @param noIdleTimeout
-     *            diable idle timeouts in cases where the are no currently inflight requests
-     */
-    public void setNoIdleTimeout ( boolean noIdleTimeout ) {
-        this.noIdleTimeout = noIdleTimeout;
-    }
-
-
     protected abstract void makeKey ( Request request ) throws IOException;
 
 
@@ -213,12 +188,12 @@
      * @param timeout
      * @throws IOException
      */
-    public synchronized void sendrecv ( Request request, Response response, Long timeout ) throws IOException {
+    public synchronized void sendrecv ( Request request, Response response, long timeout ) throws IOException {
         makeKey(request);
         response.isReceived = false;
         response.isError = false;
         try {
-            if ( timeout != null ) {
+            if ( timeout > 0 ) {
                 response.expiration = System.currentTimeMillis() + timeout;
             }
             else {
@@ -227,7 +202,7 @@
             this.response_map.put(request, response);
             doSend(request);
             while ( !response.isReceived ) {
-                if ( timeout != null ) {
+                if ( timeout > 0 ) {
                     wait(timeout);
                     timeout = response.expiration - System.currentTimeMillis();
                     if ( response.isError ) {
@@ -278,73 +253,24 @@
         while ( this.thread == Thread.currentThread() ) {
             try {
                 Request key;
-                int waitingFor = this.response_map.size();
                 try {
                     key = peekKey();
                 }
                 catch ( SocketTimeoutException e ) {
                     log.trace("Socket timeout during peekKey", e);
-                    if ( this.noTimeout ) {
-                        continue;
-                    }
-
-                    int remaining = this.response_map.size();
-                    if ( this.noIdleTimeout && waitingFor == 0 && remaining == 0 && this.state == 3 ) {
-                        // if we were neither waiting for a response nor
-                        // a new one has been added this is the classic idle condition
-                        continue;
-                    }
-
                     if ( getUsageCount() > 0 ) {
                         if ( log.isDebugEnabled() ) {
                             log.debug("Transport still in use, no idle timeout " + this);
                         }
-                        continue;
-                    }
-
-                    boolean haveUnexpired = false;
-                    boolean haveRequest = false;
-                    long now = System.currentTimeMillis();
-
-                    // only disconnect if all responses are expired
-                    Collection<Response> inflight = this.response_map.values();
-                    for ( Response r : inflight ) {
-                        haveRequest = true;
-                        if ( r.expiration != null && r.expiration > now ) {
-                            if ( log.isTraceEnabled() ) {
-                                log.trace("Have non-expired in flight request " + r);
-                            }
-                            haveUnexpired = true;
-                            break;
-                        }
-                        else if ( r.expiration == null && log.isTraceEnabled() ) {
-                            log.debug("Have response without expiration " + r);
-                        }
-                        else if ( log.isTraceEnabled() ) {
-                            log.trace("Response already expired " + r);
-                        }
-                    }
-
-                    if ( haveUnexpired || ( this.noIdleTimeout && !haveRequest ) ) {
-                        if ( log.isTraceEnabled() ) {
-                            log.trace(
-                                String.format(
-                                    "Prevented idle timeout (haveUnexpired: %s, haveRequest: %s idleDisabled: %s)",
-                                    haveUnexpired,
-                                    haveRequest,
-                                    this.noIdleTimeout));
-                        }
-                        // notify threads that may have expired requests
-                        if ( haveRequest ) {
-                            synchronized ( this ) {
-                                notifyAll();
-                            }
+                        // notify, so that callers with timed-out requests can handle them
+                        synchronized ( this ) {
+                            notifyAll();
                         }
                         continue;
                     }
 
                     if ( log.isDebugEnabled() ) {
-                        log.debug(String.format("Idle timeout on %s inflight %d", this.name, inflight.size()));
+                        log.debug(String.format("Idle timeout on %s", this.name));
                     }
                     throw e;
                 }
