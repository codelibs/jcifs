<<<<<<< HEAD
/*
 * 
 * This library is free software; you can redistribute it and/or
 * modify it under the terms of the GNU Lesser General Public
 * License as published by the Free Software Foundation; either
 * version 2.1 of the License, or (at your option) any later version.
 * 
 * This library is distributed in the hope that it will be useful,
 * but WITHOUT ANY WARRANTY; without even the implied warranty of
 * MERCHANTABILITY or FITNESS FOR A PARTICULAR PURPOSE.  See the GNU
 * Lesser General Public License for more details.
 * 
 * You should have received a copy of the GNU Lesser General Public
 * License along with this library; if not, write to the Free Software
 * Foundation, Inc., 59 Temple Place, Suite 330, Boston, MA  02111-1307  USA
 */
package jcifs.pac.kerberos;


import java.io.ByteArrayInputStream;
import java.io.IOException;

import javax.security.auth.kerberos.KerberosKey;

import org.bouncycastle.asn1.ASN1InputStream;
import org.bouncycastle.asn1.ASN1ObjectIdentifier;
import org.bouncycastle.asn1.DERApplicationSpecific;

import jcifs.pac.ASN1Util;
import jcifs.pac.PACDecodingException;


@SuppressWarnings ( "javadoc" )
public class KerberosToken {

    private KerberosApRequest apRequest;


    public KerberosToken ( byte[] token ) throws PACDecodingException {
        this(token, null);
    }


    public KerberosToken ( byte[] token, KerberosKey[] keys ) throws PACDecodingException {

        if ( token.length <= 0 )
            throw new PACDecodingException("Empty kerberos token");

        try {
            ASN1InputStream stream = new ASN1InputStream(new ByteArrayInputStream(token));
            DERApplicationSpecific derToken = ASN1Util.as(DERApplicationSpecific.class, stream);
            if ( derToken == null || !derToken.isConstructed() )
                throw new PACDecodingException("Malformed kerberos token");
            stream.close();

            stream = new ASN1InputStream(new ByteArrayInputStream(derToken.getContents()));
            ASN1ObjectIdentifier kerberosOid = ASN1Util.as(ASN1ObjectIdentifier.class, stream);
            if ( !kerberosOid.getId().equals(KerberosConstants.KERBEROS_OID) )
                throw new PACDecodingException("Not a kerberos token");

            int read = 0;
            int readLow = stream.read() & 0xff;
            int readHigh = stream.read() & 0xff;
            read = ( readHigh << 8 ) + readLow;
            if ( read != 0x01 )
                throw new PACDecodingException("Malformed kerberos token");

            DERApplicationSpecific krbToken = ASN1Util.as(DERApplicationSpecific.class, stream);
            if ( krbToken == null || !krbToken.isConstructed() )
                throw new PACDecodingException("Malformed kerberos token");

            stream.close();

            this.apRequest = new KerberosApRequest(krbToken.getContents(), keys);
        }
        catch ( IOException e ) {
            throw new PACDecodingException("Malformed kerberos token", e);
        }
    }


    public KerberosTicket getTicket () {
        return this.apRequest.getTicket();
    }


    public KerberosApRequest getApRequest () {
        return this.apRequest;
    }

}
=======
/*
 * 
 * This library is free software; you can redistribute it and/or
 * modify it under the terms of the GNU Lesser General Public
 * License as published by the Free Software Foundation; either
 * version 2.1 of the License, or (at your option) any later version.
 * 
 * This library is distributed in the hope that it will be useful,
 * but WITHOUT ANY WARRANTY; without even the implied warranty of
 * MERCHANTABILITY or FITNESS FOR A PARTICULAR PURPOSE.  See the GNU
 * Lesser General Public License for more details.
 * 
 * You should have received a copy of the GNU Lesser General Public
 * License along with this library; if not, write to the Free Software
 * Foundation, Inc., 59 Temple Place, Suite 330, Boston, MA  02111-1307  USA
 */
package jcifs.pac.kerberos;


import java.io.ByteArrayInputStream;
import java.io.IOException;

import javax.security.auth.kerberos.KerberosKey;

import org.bouncycastle.asn1.*;

import jcifs.pac.ASN1Util;
import jcifs.pac.PACDecodingException;


@SuppressWarnings ( "javadoc" )
public class KerberosToken {

    private KerberosApRequest apRequest;


    public KerberosToken ( byte[] token ) throws PACDecodingException {
        this(token, null);
    }


    public KerberosToken ( byte[] token, KerberosKey[] keys ) throws PACDecodingException {

        if ( token.length <= 0 )
            throw new PACDecodingException("Empty kerberos token");

        byte[] content;
        try ( ASN1InputStream stream = new ASN1InputStream(token) ) {
            content = ASN1Util.readUnparsedTagged(0, 0x8000, stream);
        }catch ( IOException e ) {
            throw new PACDecodingException("Malformed kerberos token", e);
        }

        try ( ASN1InputStream stream = new ASN1InputStream(content) ) {

            ASN1ObjectIdentifier kerberosOid = (ASN1ObjectIdentifier) stream.readObject();
            if ( !kerberosOid.getId().equals(KerberosConstants.KERBEROS_OID) )
                throw new PACDecodingException("Not a kerberos token");


            // yes, there really is non ASN.1/DER data inside the tagged object
            int read = 0;
            int readLow = stream.read() & 0xff;
            int readHigh = stream.read() & 0xff;
            read = ( readHigh << 8 ) + readLow;
            if ( read != 0x01 )
                throw new PACDecodingException("Malformed kerberos token");

            ASN1TaggedObject mechToken = ASN1Util.as(ASN1TaggedObject.class, stream.readObject());
            if ( mechToken == null || mechToken.getTagClass() != BERTags.APPLICATION ||
                    !(mechToken.getBaseObject() instanceof ASN1Sequence) )
                throw new PACDecodingException("Malformed kerberos token");

            this.apRequest = new KerberosApRequest((ASN1Sequence) mechToken.getBaseObject(), keys);
        }
        catch ( IOException e ) {
            throw new PACDecodingException("Malformed kerberos token", e);
        }
    }


    public KerberosTicket getTicket () {
        return this.apRequest.getTicket();
    }


    public KerberosApRequest getApRequest () {
        return this.apRequest;
    }

}
>>>>>>> 0eb193e1
<|MERGE_RESOLUTION|>--- conflicted
+++ resolved
@@ -1,96 +1,3 @@
-<<<<<<< HEAD
-/*
- * 
- * This library is free software; you can redistribute it and/or
- * modify it under the terms of the GNU Lesser General Public
- * License as published by the Free Software Foundation; either
- * version 2.1 of the License, or (at your option) any later version.
- * 
- * This library is distributed in the hope that it will be useful,
- * but WITHOUT ANY WARRANTY; without even the implied warranty of
- * MERCHANTABILITY or FITNESS FOR A PARTICULAR PURPOSE.  See the GNU
- * Lesser General Public License for more details.
- * 
- * You should have received a copy of the GNU Lesser General Public
- * License along with this library; if not, write to the Free Software
- * Foundation, Inc., 59 Temple Place, Suite 330, Boston, MA  02111-1307  USA
- */
-package jcifs.pac.kerberos;
-
-
-import java.io.ByteArrayInputStream;
-import java.io.IOException;
-
-import javax.security.auth.kerberos.KerberosKey;
-
-import org.bouncycastle.asn1.ASN1InputStream;
-import org.bouncycastle.asn1.ASN1ObjectIdentifier;
-import org.bouncycastle.asn1.DERApplicationSpecific;
-
-import jcifs.pac.ASN1Util;
-import jcifs.pac.PACDecodingException;
-
-
-@SuppressWarnings ( "javadoc" )
-public class KerberosToken {
-
-    private KerberosApRequest apRequest;
-
-
-    public KerberosToken ( byte[] token ) throws PACDecodingException {
-        this(token, null);
-    }
-
-
-    public KerberosToken ( byte[] token, KerberosKey[] keys ) throws PACDecodingException {
-
-        if ( token.length <= 0 )
-            throw new PACDecodingException("Empty kerberos token");
-
-        try {
-            ASN1InputStream stream = new ASN1InputStream(new ByteArrayInputStream(token));
-            DERApplicationSpecific derToken = ASN1Util.as(DERApplicationSpecific.class, stream);
-            if ( derToken == null || !derToken.isConstructed() )
-                throw new PACDecodingException("Malformed kerberos token");
-            stream.close();
-
-            stream = new ASN1InputStream(new ByteArrayInputStream(derToken.getContents()));
-            ASN1ObjectIdentifier kerberosOid = ASN1Util.as(ASN1ObjectIdentifier.class, stream);
-            if ( !kerberosOid.getId().equals(KerberosConstants.KERBEROS_OID) )
-                throw new PACDecodingException("Not a kerberos token");
-
-            int read = 0;
-            int readLow = stream.read() & 0xff;
-            int readHigh = stream.read() & 0xff;
-            read = ( readHigh << 8 ) + readLow;
-            if ( read != 0x01 )
-                throw new PACDecodingException("Malformed kerberos token");
-
-            DERApplicationSpecific krbToken = ASN1Util.as(DERApplicationSpecific.class, stream);
-            if ( krbToken == null || !krbToken.isConstructed() )
-                throw new PACDecodingException("Malformed kerberos token");
-
-            stream.close();
-
-            this.apRequest = new KerberosApRequest(krbToken.getContents(), keys);
-        }
-        catch ( IOException e ) {
-            throw new PACDecodingException("Malformed kerberos token", e);
-        }
-    }
-
-
-    public KerberosTicket getTicket () {
-        return this.apRequest.getTicket();
-    }
-
-
-    public KerberosApRequest getApRequest () {
-        return this.apRequest;
-    }
-
-}
-=======
 /*
  * 
  * This library is free software; you can redistribute it and/or
@@ -181,5 +88,4 @@
         return this.apRequest;
     }
 
-}
->>>>>>> 0eb193e1
+}