<<<<<<< HEAD
/*
 * 
 * This library is free software; you can redistribute it and/or
 * modify it under the terms of the GNU Lesser General Public
 * License as published by the Free Software Foundation; either
 * version 2.1 of the License, or (at your option) any later version.
 * 
 * This library is distributed in the hope that it will be useful,
 * but WITHOUT ANY WARRANTY; without even the implied warranty of
 * MERCHANTABILITY or FITNESS FOR A PARTICULAR PURPOSE.  See the GNU
 * Lesser General Public License for more details.
 * 
 * You should have received a copy of the GNU Lesser General Public
 * License along with this library; if not, write to the Free Software
 * Foundation, Inc., 59 Temple Place, Suite 330, Boston, MA  02111-1307  USA
 */
package jcifs.pac.kerberos;


import java.io.ByteArrayInputStream;
import java.io.IOException;
import java.util.ArrayList;
import java.util.Enumeration;
import java.util.List;
import java.util.Map;

import javax.security.auth.kerberos.KerberosKey;

import org.bouncycastle.asn1.ASN1InputStream;
import org.bouncycastle.asn1.ASN1Integer;
import org.bouncycastle.asn1.DEROctetString;
import org.bouncycastle.asn1.DERTaggedObject;
import org.bouncycastle.asn1.DLSequence;

import jcifs.pac.ASN1Util;
import jcifs.pac.PACDecodingException;


@SuppressWarnings ( "javadoc" )
public class KerberosRelevantAuthData extends KerberosAuthData {

    private List<KerberosAuthData> authorizations;


    public KerberosRelevantAuthData ( byte[] token, Map<Integer, KerberosKey> keys ) throws PACDecodingException {
        DLSequence authSequence;
        try {
            try ( ASN1InputStream stream = new ASN1InputStream(new ByteArrayInputStream(token)) ) {
                authSequence = ASN1Util.as(DLSequence.class, stream);
            }
        }
        catch ( IOException e ) {
            throw new PACDecodingException("Malformed kerberos ticket", e);
        }

        this.authorizations = new ArrayList<>();
        Enumeration<?> authElements = authSequence.getObjects();
        while ( authElements.hasMoreElements() ) {
            DLSequence authElement = ASN1Util.as(DLSequence.class, authElements);
            ASN1Integer authType = ASN1Util.as(ASN1Integer.class, ASN1Util.as(DERTaggedObject.class, authElement, 0));
            DEROctetString authData = ASN1Util.as(DEROctetString.class, ASN1Util.as(DERTaggedObject.class, authElement, 1));

            this.authorizations.addAll(KerberosAuthData.parse(authType.getValue().intValue(), authData.getOctets(), keys));
        }
    }


    public List<KerberosAuthData> getAuthorizations () {
        return this.authorizations;
    }

}
=======
/*
 * 
 * This library is free software; you can redistribute it and/or
 * modify it under the terms of the GNU Lesser General Public
 * License as published by the Free Software Foundation; either
 * version 2.1 of the License, or (at your option) any later version.
 * 
 * This library is distributed in the hope that it will be useful,
 * but WITHOUT ANY WARRANTY; without even the implied warranty of
 * MERCHANTABILITY or FITNESS FOR A PARTICULAR PURPOSE.  See the GNU
 * Lesser General Public License for more details.
 * 
 * You should have received a copy of the GNU Lesser General Public
 * License along with this library; if not, write to the Free Software
 * Foundation, Inc., 59 Temple Place, Suite 330, Boston, MA  02111-1307  USA
 */
package jcifs.pac.kerberos;


import java.io.ByteArrayInputStream;
import java.io.IOException;
import java.util.ArrayList;
import java.util.Enumeration;
import java.util.List;
import java.util.Map;

import javax.security.auth.kerberos.KerberosKey;

import org.bouncycastle.asn1.*;

import jcifs.pac.ASN1Util;
import jcifs.pac.PACDecodingException;


@SuppressWarnings ( "javadoc" )
public class KerberosRelevantAuthData extends KerberosAuthData {

    private List<KerberosAuthData> authorizations;


    public KerberosRelevantAuthData ( byte[] token, Map<Integer, KerberosKey> keys ) throws PACDecodingException {
        ASN1Sequence authSequence;
        try {
            try ( ASN1InputStream stream = new ASN1InputStream(new ByteArrayInputStream(token)) ) {
                authSequence = ASN1Util.as(ASN1Sequence.class, stream);
            }
        }
        catch ( IOException e ) {
            throw new PACDecodingException("Malformed kerberos ticket", e);
        }

        this.authorizations = new ArrayList<>();
        Enumeration<?> authElements = authSequence.getObjects();
        while ( authElements.hasMoreElements() ) {
            ASN1Sequence authElement = ASN1Util.as(ASN1Sequence.class, authElements);
            ASN1Integer authType = ASN1Util.as(ASN1Integer.class, ASN1Util.as(ASN1TaggedObject.class, authElement, 0));
            DEROctetString authData = ASN1Util.as(DEROctetString.class, ASN1Util.as(ASN1TaggedObject.class, authElement, 1));

            this.authorizations.addAll(KerberosAuthData.parse(authType.getValue().intValue(), authData.getOctets(), keys));
        }
    }


    public List<KerberosAuthData> getAuthorizations () {
        return this.authorizations;
    }

}
>>>>>>> 0eb193e1
<|MERGE_RESOLUTION|>--- conflicted
+++ resolved
@@ -1,77 +1,3 @@
-<<<<<<< HEAD
-/*
- * 
- * This library is free software; you can redistribute it and/or
- * modify it under the terms of the GNU Lesser General Public
- * License as published by the Free Software Foundation; either
- * version 2.1 of the License, or (at your option) any later version.
- * 
- * This library is distributed in the hope that it will be useful,
- * but WITHOUT ANY WARRANTY; without even the implied warranty of
- * MERCHANTABILITY or FITNESS FOR A PARTICULAR PURPOSE.  See the GNU
- * Lesser General Public License for more details.
- * 
- * You should have received a copy of the GNU Lesser General Public
- * License along with this library; if not, write to the Free Software
- * Foundation, Inc., 59 Temple Place, Suite 330, Boston, MA  02111-1307  USA
- */
-package jcifs.pac.kerberos;
-
-
-import java.io.ByteArrayInputStream;
-import java.io.IOException;
-import java.util.ArrayList;
-import java.util.Enumeration;
-import java.util.List;
-import java.util.Map;
-
-import javax.security.auth.kerberos.KerberosKey;
-
-import org.bouncycastle.asn1.ASN1InputStream;
-import org.bouncycastle.asn1.ASN1Integer;
-import org.bouncycastle.asn1.DEROctetString;
-import org.bouncycastle.asn1.DERTaggedObject;
-import org.bouncycastle.asn1.DLSequence;
-
-import jcifs.pac.ASN1Util;
-import jcifs.pac.PACDecodingException;
-
-
-@SuppressWarnings ( "javadoc" )
-public class KerberosRelevantAuthData extends KerberosAuthData {
-
-    private List<KerberosAuthData> authorizations;
-
-
-    public KerberosRelevantAuthData ( byte[] token, Map<Integer, KerberosKey> keys ) throws PACDecodingException {
-        DLSequence authSequence;
-        try {
-            try ( ASN1InputStream stream = new ASN1InputStream(new ByteArrayInputStream(token)) ) {
-                authSequence = ASN1Util.as(DLSequence.class, stream);
-            }
-        }
-        catch ( IOException e ) {
-            throw new PACDecodingException("Malformed kerberos ticket", e);
-        }
-
-        this.authorizations = new ArrayList<>();
-        Enumeration<?> authElements = authSequence.getObjects();
-        while ( authElements.hasMoreElements() ) {
-            DLSequence authElement = ASN1Util.as(DLSequence.class, authElements);
-            ASN1Integer authType = ASN1Util.as(ASN1Integer.class, ASN1Util.as(DERTaggedObject.class, authElement, 0));
-            DEROctetString authData = ASN1Util.as(DEROctetString.class, ASN1Util.as(DERTaggedObject.class, authElement, 1));
-
-            this.authorizations.addAll(KerberosAuthData.parse(authType.getValue().intValue(), authData.getOctets(), keys));
-        }
-    }
-
-
-    public List<KerberosAuthData> getAuthorizations () {
-        return this.authorizations;
-    }
-
-}
-=======
 /*
  * 
  * This library is free software; you can redistribute it and/or
@@ -139,5 +65,4 @@
         return this.authorizations;
     }
 
-}
->>>>>>> 0eb193e1
+}