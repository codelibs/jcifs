<<<<<<< HEAD
/*
 * 
 * This library is free software; you can redistribute it and/or
 * modify it under the terms of the GNU Lesser General Public
 * License as published by the Free Software Foundation; either
 * version 2.1 of the License, or (at your option) any later version.
 * 
 * This library is distributed in the hope that it will be useful,
 * but WITHOUT ANY WARRANTY; without even the implied warranty of
 * MERCHANTABILITY or FITNESS FOR A PARTICULAR PURPOSE.  See the GNU
 * Lesser General Public License for more details.
 * 
 * You should have received a copy of the GNU Lesser General Public
 * License along with this library; if not, write to the Free Software
 * Foundation, Inc., 59 Temple Place, Suite 330, Boston, MA  02111-1307  USA
 */
package jcifs.pac.kerberos;


import java.io.ByteArrayInputStream;
import java.io.IOException;
import java.net.InetAddress;
import java.net.UnknownHostException;
import java.security.GeneralSecurityException;
import java.security.InvalidAlgorithmParameterException;
import java.security.InvalidKeyException;
import java.security.Key;
import java.security.NoSuchAlgorithmException;
import java.util.ArrayList;
import java.util.Enumeration;
import java.util.List;
import java.util.Map;

import javax.crypto.BadPaddingException;
import javax.crypto.Cipher;
import javax.crypto.IllegalBlockSizeException;
import javax.crypto.Mac;
import javax.crypto.NoSuchPaddingException;
import javax.crypto.SecretKey;
import javax.crypto.spec.IvParameterSpec;
import javax.crypto.spec.SecretKeySpec;
import javax.security.auth.kerberos.KerberosKey;

import org.bouncycastle.asn1.ASN1InputStream;
import org.bouncycastle.asn1.ASN1Integer;
import org.bouncycastle.asn1.ASN1TaggedObject;
import org.bouncycastle.asn1.DERApplicationSpecific;
import org.bouncycastle.asn1.DERGeneralString;
import org.bouncycastle.asn1.DEROctetString;
import org.bouncycastle.asn1.DERTaggedObject;
import org.bouncycastle.asn1.DLSequence;

import jcifs.pac.ASN1Util;
import jcifs.pac.PACDecodingException;
import jcifs.util.Encdec;


@SuppressWarnings ( "javadoc" )
public class KerberosEncData {

    private String userRealm;
    private String userPrincipalName;
    private ArrayList<InetAddress> userAddresses;
    private List<KerberosAuthData> userAuthorizations;


    public KerberosEncData ( byte[] token, Map<Integer, KerberosKey> keys ) throws PACDecodingException {
        ASN1InputStream stream = new ASN1InputStream(new ByteArrayInputStream(token));
        DERApplicationSpecific derToken;
        try {
            derToken = ASN1Util.as(DERApplicationSpecific.class, stream);
            if ( !derToken.isConstructed() )
                throw new PACDecodingException("Malformed kerberos ticket");
            stream.close();
        }
        catch ( IOException e ) {
            throw new PACDecodingException("Malformed kerberos ticket", e);
        }

        stream = new ASN1InputStream(new ByteArrayInputStream(derToken.getContents()));
        DLSequence sequence;
        try {
            sequence = ASN1Util.as(DLSequence.class, stream);
            stream.close();
        }
        catch ( IOException e ) {
            throw new PACDecodingException("Malformed kerberos ticket", e);
        }

        Enumeration<?> fields = sequence.getObjects();
        while ( fields.hasMoreElements() ) {
            ASN1TaggedObject tagged = ASN1Util.as(ASN1TaggedObject.class, fields);

            switch ( tagged.getTagNo() ) {
            case 0: // Ticket Flags
                break;
            case 1: // Key
                break;
            case 2: // Realm
                DERGeneralString derRealm = ASN1Util.as(DERGeneralString.class, tagged);
                this.userRealm = derRealm.getString();
                break;
            case 3: // Principal
                DLSequence principalSequence = ASN1Util.as(DLSequence.class, tagged);
                DLSequence nameSequence = ASN1Util.as(DLSequence.class, ASN1Util.as(DERTaggedObject.class, principalSequence, 1));

                StringBuilder nameBuilder = new StringBuilder();
                Enumeration<?> parts = nameSequence.getObjects();
                while ( parts.hasMoreElements() ) {
                    Object part = parts.nextElement();
                    DERGeneralString stringPart = ASN1Util.as(DERGeneralString.class, part);
                    nameBuilder.append(stringPart.getString());
                    if ( parts.hasMoreElements() )
                        nameBuilder.append('/');
                }
                this.userPrincipalName = nameBuilder.toString();
                break;
            case 4: // Transited Encoding
                break;
            case 5: // Kerberos Time
                // DERGeneralizedTime derTime = KerberosUtil.readAs(tagged,
                // DERGeneralizedTime.class);
                break;
            case 6: // Kerberos Time
                // DERGeneralizedTime derTime = KerberosUtil.readAs(tagged,
                // DERGeneralizedTime.class);
                break;
            case 7: // Kerberos Time
                // DERGeneralizedTime derTime = KerberosUtil.readAs(tagged,
                // DERGeneralizedTime.class);
                break;
            case 8: // Kerberos Time
                // DERGeneralizedTime derTime = KerberosUtil.readAs(tagged,
                // DERGeneralizedTime.class);
                break;
            case 9: // Host Addresses
                DLSequence adressesSequence = ASN1Util.as(DLSequence.class, tagged);
                Enumeration<?> adresses = adressesSequence.getObjects();
                while ( adresses.hasMoreElements() ) {
                    DLSequence addressSequence = ASN1Util.as(DLSequence.class, adresses);
                    ASN1Integer addressType = ASN1Util.as(ASN1Integer.class, addressSequence, 0);
                    DEROctetString addressOctets = ASN1Util.as(DEROctetString.class, addressSequence, 1);

                    this.userAddresses = new ArrayList<>();
                    if ( addressType.getValue().intValue() == KerberosConstants.AF_INTERNET ) {
                        InetAddress userAddress = null;
                        try {
                            userAddress = InetAddress.getByAddress(addressOctets.getOctets());
                        }
                        catch ( UnknownHostException e ) {}
                        this.userAddresses.add(userAddress);
                    }
                }
                break;
            case 10: // Authorization Data
                DLSequence authSequence = ASN1Util.as(DLSequence.class, tagged);

                this.userAuthorizations = new ArrayList<>();
                Enumeration<?> authElements = authSequence.getObjects();
                while ( authElements.hasMoreElements() ) {
                    DLSequence authElement = ASN1Util.as(DLSequence.class, authElements);
                    ASN1Integer authType = ASN1Util.as(ASN1Integer.class, ASN1Util.as(DERTaggedObject.class, authElement, 0));
                    DEROctetString authData = ASN1Util.as(DEROctetString.class, ASN1Util.as(DERTaggedObject.class, authElement, 1));

                    this.userAuthorizations.addAll(KerberosAuthData.parse(authType.getValue().intValue(), authData.getOctets(), keys));
                }
                break;
            default:
                throw new PACDecodingException("Unknown field " + tagged.getTagNo());
            }
        }
    }


    public static byte[] decrypt ( byte[] data, Key key, int type ) throws GeneralSecurityException {
        Cipher cipher = null;
        byte[] decrypt = null;

        switch ( type ) {
        case KerberosConstants.DES_ENC_TYPE:
            decrypt = decryptDES(data, key, cipher);
            break;
        case KerberosConstants.RC4_ENC_TYPE:
            decrypt = decryptRC4(data, key);
            break;
        default:
            throw new GeneralSecurityException("Unsupported encryption type " + type);
        }
        return decrypt;
    }


    /**
     * @param data
     * @param key
     * @return
     * @throws GeneralSecurityException
     * @throws NoSuchAlgorithmException
     * @throws NoSuchPaddingException
     * @throws InvalidKeyException
     * @throws IllegalBlockSizeException
     * @throws BadPaddingException
     */
    private static byte[] decryptRC4 ( byte[] data, Key key ) throws GeneralSecurityException, NoSuchAlgorithmException, NoSuchPaddingException,
            InvalidKeyException, IllegalBlockSizeException, BadPaddingException {
        Cipher cipher;
        byte[] decrypt;
        byte[] code = new byte[4];
        Encdec.enc_uint32le(2, code, 0);
        byte[] codeHmac = getHmac(code, key.getEncoded());

        byte[] dataChecksum = new byte[KerberosConstants.CHECKSUM_SIZE];
        System.arraycopy(data, 0, dataChecksum, 0, KerberosConstants.CHECKSUM_SIZE);

        byte[] dataHmac = getHmac(dataChecksum, codeHmac);
        SecretKeySpec dataKey = new SecretKeySpec(dataHmac, KerberosConstants.RC4_ALGORITHM);

        cipher = Cipher.getInstance(KerberosConstants.RC4_ALGORITHM);
        cipher.init(Cipher.DECRYPT_MODE, dataKey);

        int plainDataLength = data.length - KerberosConstants.CHECKSUM_SIZE;
        byte[] plainData = cipher.doFinal(data, KerberosConstants.CHECKSUM_SIZE, plainDataLength);

        byte[] plainDataChecksum = getHmac(plainData, codeHmac);
        if ( plainDataChecksum.length >= KerberosConstants.CHECKSUM_SIZE )
            for ( int i = 0; i < KerberosConstants.CHECKSUM_SIZE; i++ )
                if ( plainDataChecksum[ i ] != data[ i ] )
                    throw new GeneralSecurityException("Checksum failed while decrypting.");

        int decryptLength = plainData.length - KerberosConstants.CONFOUNDER_SIZE;
        decrypt = new byte[decryptLength];
        System.arraycopy(plainData, KerberosConstants.CONFOUNDER_SIZE, decrypt, 0, decryptLength);
        return decrypt;
    }


    /**
     * @param data
     * @param key
     * @param cipher
     * @return
     * @throws GeneralSecurityException
     * @throws InvalidKeyException
     * @throws InvalidAlgorithmParameterException
     * @throws IllegalBlockSizeException
     * @throws BadPaddingException
     */
    private static byte[] decryptDES ( byte[] data, Key key, Cipher cipher )
            throws GeneralSecurityException, InvalidKeyException, InvalidAlgorithmParameterException, IllegalBlockSizeException, BadPaddingException {
        byte[] decrypt;
        try {
            cipher = Cipher.getInstance("DES/CBC/NoPadding");
        }
        catch ( GeneralSecurityException e ) {
            throw new GeneralSecurityException("Checksum failed while decrypting.");
        }
        byte[] ivec = new byte[8];
        IvParameterSpec params = new IvParameterSpec(ivec);

        SecretKeySpec skSpec = new SecretKeySpec(key.getEncoded(), "DES");
        SecretKey sk = skSpec;

        cipher.init(Cipher.DECRYPT_MODE, sk, params);

        byte[] result;
        result = cipher.doFinal(data);

        decrypt = new byte[result.length];
        System.arraycopy(result, 0, decrypt, 0, result.length);

        int tempSize = decrypt.length - 24;

        byte[] output = new byte[tempSize];
        System.arraycopy(decrypt, 24, output, 0, tempSize);

        decrypt = output;
        return decrypt;
    }


    private static byte[] getHmac ( byte[] data, byte[] key ) throws GeneralSecurityException {
        Key macKey = new SecretKeySpec(key.clone(), KerberosConstants.HMAC_ALGORITHM);
        Mac mac = Mac.getInstance(KerberosConstants.HMAC_ALGORITHM);
        mac.init(macKey);
        return mac.doFinal(data);
    }


    public String getUserRealm () {
        return this.userRealm;
    }


    public String getUserPrincipalName () {
        return this.userPrincipalName;
    }


    public ArrayList<InetAddress> getUserAddresses () {
        return this.userAddresses;
    }


    public List<KerberosAuthData> getUserAuthorizations () {
        return this.userAuthorizations;
    }

}
=======
/*
 * 
 * This library is free software; you can redistribute it and/or
 * modify it under the terms of the GNU Lesser General Public
 * License as published by the Free Software Foundation; either
 * version 2.1 of the License, or (at your option) any later version.
 * 
 * This library is distributed in the hope that it will be useful,
 * but WITHOUT ANY WARRANTY; without even the implied warranty of
 * MERCHANTABILITY or FITNESS FOR A PARTICULAR PURPOSE.  See the GNU
 * Lesser General Public License for more details.
 * 
 * You should have received a copy of the GNU Lesser General Public
 * License along with this library; if not, write to the Free Software
 * Foundation, Inc., 59 Temple Place, Suite 330, Boston, MA  02111-1307  USA
 */
package jcifs.pac.kerberos;


import java.io.ByteArrayInputStream;
import java.io.IOException;
import java.net.InetAddress;
import java.net.UnknownHostException;
import java.security.GeneralSecurityException;
import java.security.InvalidAlgorithmParameterException;
import java.security.InvalidKeyException;
import java.security.Key;
import java.security.NoSuchAlgorithmException;
import java.util.ArrayList;
import java.util.Enumeration;
import java.util.List;
import java.util.Map;

import javax.crypto.BadPaddingException;
import javax.crypto.Cipher;
import javax.crypto.IllegalBlockSizeException;
import javax.crypto.Mac;
import javax.crypto.NoSuchPaddingException;
import javax.crypto.SecretKey;
import javax.crypto.spec.IvParameterSpec;
import javax.crypto.spec.SecretKeySpec;
import javax.security.auth.kerberos.KerberosKey;

import org.bouncycastle.asn1.*;

import jcifs.pac.ASN1Util;
import jcifs.pac.PACDecodingException;
import jcifs.util.Encdec;


@SuppressWarnings ( "javadoc" )
public class KerberosEncData {

    private String userRealm;
    private String userPrincipalName;
    private ArrayList<InetAddress> userAddresses;
    private List<KerberosAuthData> userAuthorizations;


    public KerberosEncData ( byte[] token, Map<Integer, KerberosKey> keys ) throws PACDecodingException {
        ASN1InputStream stream = new ASN1InputStream(new ByteArrayInputStream(token));
        ASN1TaggedObject derToken;
        try {
            derToken = ASN1Util.as(ASN1TaggedObject.class, stream);
            if ( derToken.getTagClass() != BERTags.APPLICATION )
                throw new PACDecodingException("Malformed kerberos ticket");
            stream.close();
        }
        catch ( IOException e ) {
            throw new PACDecodingException("Malformed kerberos ticket", e);
        }

        ASN1Sequence sequence;
        try {
            sequence = ASN1Util.as(ASN1Sequence.class, derToken.getBaseObject());
        }
        catch ( IOException e ) {
            throw new PACDecodingException("Malformed kerberos ticket", e);
        }

        Enumeration<?> fields = sequence.getObjects();
        while ( fields.hasMoreElements() ) {
            ASN1TaggedObject tagged = ASN1Util.as(ASN1TaggedObject.class, fields);

            switch ( tagged.getTagNo() ) {
            case 0: // Ticket Flags
                break;
            case 1: // Key
                break;
            case 2: // Realm
                DERGeneralString derRealm = ASN1Util.as(DERGeneralString.class, tagged);
                this.userRealm = derRealm.getString();
                break;
            case 3: // Principal
                ASN1Sequence principalSequence = ASN1Util.as(ASN1Sequence.class, tagged);
                ASN1Sequence nameSequence = ASN1Util.as(ASN1Sequence.class, ASN1Util.as(ASN1TaggedObject.class, principalSequence, 1));

                StringBuilder nameBuilder = new StringBuilder();
                Enumeration<?> parts = nameSequence.getObjects();
                while ( parts.hasMoreElements() ) {
                    Object part = parts.nextElement();
                    DERGeneralString stringPart = ASN1Util.as(DERGeneralString.class, part);
                    nameBuilder.append(stringPart.getString());
                    if ( parts.hasMoreElements() )
                        nameBuilder.append('/');
                }
                this.userPrincipalName = nameBuilder.toString();
                break;
            case 4: // Transited Encoding
                break;
            case 5: // Kerberos Time
                // DERGeneralizedTime derTime = KerberosUtil.readAs(tagged,
                // DERGeneralizedTime.class);
                break;
            case 6: // Kerberos Time
                // DERGeneralizedTime derTime = KerberosUtil.readAs(tagged,
                // DERGeneralizedTime.class);
                break;
            case 7: // Kerberos Time
                // DERGeneralizedTime derTime = KerberosUtil.readAs(tagged,
                // DERGeneralizedTime.class);
                break;
            case 8: // Kerberos Time
                // DERGeneralizedTime derTime = KerberosUtil.readAs(tagged,
                // DERGeneralizedTime.class);
                break;
            case 9: // Host Addresses
                ASN1Sequence adressesSequence = ASN1Util.as(ASN1Sequence.class, tagged);
                Enumeration<?> adresses = adressesSequence.getObjects();
                while ( adresses.hasMoreElements() ) {
                    ASN1Sequence addressSequence = ASN1Util.as(ASN1Sequence.class, adresses);
                    ASN1Integer addressType = ASN1Util.as(ASN1Integer.class, addressSequence, 0);
                    DEROctetString addressOctets = ASN1Util.as(DEROctetString.class, addressSequence, 1);

                    this.userAddresses = new ArrayList<>();
                    if ( addressType.getValue().intValue() == KerberosConstants.AF_INTERNET ) {
                        InetAddress userAddress = null;
                        try {
                            userAddress = InetAddress.getByAddress(addressOctets.getOctets());
                        }
                        catch ( UnknownHostException e ) {}
                        this.userAddresses.add(userAddress);
                    }
                }
                break;
            case 10: // Authorization Data
                ASN1Sequence authSequence = ASN1Util.as(ASN1Sequence.class, tagged);

                this.userAuthorizations = new ArrayList<>();
                Enumeration<?> authElements = authSequence.getObjects();
                while ( authElements.hasMoreElements() ) {
                    ASN1Sequence authElement = ASN1Util.as(ASN1Sequence.class, authElements);
                    ASN1Integer authType = ASN1Util.as(ASN1Integer.class, ASN1Util.as(ASN1TaggedObject.class, authElement, 0));
                    DEROctetString authData = ASN1Util.as(DEROctetString.class, ASN1Util.as(ASN1TaggedObject.class, authElement, 1));

                    this.userAuthorizations.addAll(KerberosAuthData.parse(authType.getValue().intValue(), authData.getOctets(), keys));
                }
                break;
            default:
                throw new PACDecodingException("Unknown field " + tagged.getTagNo());
            }
        }
    }


    public static byte[] decrypt ( byte[] data, Key key, int type ) throws GeneralSecurityException {
        Cipher cipher = null;
        byte[] decrypt = null;

        switch ( type ) {
        case KerberosConstants.DES_ENC_TYPE:
            decrypt = decryptDES(data, key, cipher);
            break;
        case KerberosConstants.RC4_ENC_TYPE:
            decrypt = decryptRC4(data, key);
            break;
        default:
            throw new GeneralSecurityException("Unsupported encryption type " + type);
        }
        return decrypt;
    }


    /**
     * @param data
     * @param key
     * @return
     * @throws GeneralSecurityException
     * @throws NoSuchAlgorithmException
     * @throws NoSuchPaddingException
     * @throws InvalidKeyException
     * @throws IllegalBlockSizeException
     * @throws BadPaddingException
     */
    private static byte[] decryptRC4 ( byte[] data, Key key ) throws GeneralSecurityException, NoSuchAlgorithmException, NoSuchPaddingException,
            InvalidKeyException, IllegalBlockSizeException, BadPaddingException {
        Cipher cipher;
        byte[] decrypt;
        byte[] code = new byte[4];
        Encdec.enc_uint32le(2, code, 0);
        byte[] codeHmac = getHmac(code, key.getEncoded());

        byte[] dataChecksum = new byte[KerberosConstants.CHECKSUM_SIZE];
        System.arraycopy(data, 0, dataChecksum, 0, KerberosConstants.CHECKSUM_SIZE);

        byte[] dataHmac = getHmac(dataChecksum, codeHmac);
        SecretKeySpec dataKey = new SecretKeySpec(dataHmac, KerberosConstants.RC4_ALGORITHM);

        cipher = Cipher.getInstance(KerberosConstants.RC4_ALGORITHM);
        cipher.init(Cipher.DECRYPT_MODE, dataKey);

        int plainDataLength = data.length - KerberosConstants.CHECKSUM_SIZE;
        byte[] plainData = cipher.doFinal(data, KerberosConstants.CHECKSUM_SIZE, plainDataLength);

        byte[] plainDataChecksum = getHmac(plainData, codeHmac);
        if ( plainDataChecksum.length >= KerberosConstants.CHECKSUM_SIZE )
            for ( int i = 0; i < KerberosConstants.CHECKSUM_SIZE; i++ )
                if ( plainDataChecksum[ i ] != data[ i ] )
                    throw new GeneralSecurityException("Checksum failed while decrypting.");

        int decryptLength = plainData.length - KerberosConstants.CONFOUNDER_SIZE;
        decrypt = new byte[decryptLength];
        System.arraycopy(plainData, KerberosConstants.CONFOUNDER_SIZE, decrypt, 0, decryptLength);
        return decrypt;
    }


    /**
     * @param data
     * @param key
     * @param cipher
     * @return
     * @throws GeneralSecurityException
     * @throws InvalidKeyException
     * @throws InvalidAlgorithmParameterException
     * @throws IllegalBlockSizeException
     * @throws BadPaddingException
     */
    private static byte[] decryptDES ( byte[] data, Key key, Cipher cipher )
            throws GeneralSecurityException, InvalidKeyException, InvalidAlgorithmParameterException, IllegalBlockSizeException, BadPaddingException {
        byte[] decrypt;
        try {
            cipher = Cipher.getInstance("DES/CBC/NoPadding");
        }
        catch ( GeneralSecurityException e ) {
            throw new GeneralSecurityException("Checksum failed while decrypting.");
        }
        byte[] ivec = new byte[8];
        IvParameterSpec params = new IvParameterSpec(ivec);

        SecretKeySpec skSpec = new SecretKeySpec(key.getEncoded(), "DES");
        SecretKey sk = skSpec;

        cipher.init(Cipher.DECRYPT_MODE, sk, params);

        byte[] result;
        result = cipher.doFinal(data);

        decrypt = new byte[result.length];
        System.arraycopy(result, 0, decrypt, 0, result.length);

        int tempSize = decrypt.length - 24;

        byte[] output = new byte[tempSize];
        System.arraycopy(decrypt, 24, output, 0, tempSize);

        decrypt = output;
        return decrypt;
    }


    private static byte[] getHmac ( byte[] data, byte[] key ) throws GeneralSecurityException {
        Key macKey = new SecretKeySpec(key.clone(), KerberosConstants.HMAC_ALGORITHM);
        Mac mac = Mac.getInstance(KerberosConstants.HMAC_ALGORITHM);
        mac.init(macKey);
        return mac.doFinal(data);
    }


    public String getUserRealm () {
        return this.userRealm;
    }


    public String getUserPrincipalName () {
        return this.userPrincipalName;
    }


    public ArrayList<InetAddress> getUserAddresses () {
        return this.userAddresses;
    }


    public List<KerberosAuthData> getUserAuthorizations () {
        return this.userAuthorizations;
    }

}
>>>>>>> 0eb193e1
<|MERGE_RESOLUTION|>--- conflicted
+++ resolved
@@ -1,4 +1,3 @@
-<<<<<<< HEAD
 /*
  * 
  * This library is free software; you can redistribute it and/or
@@ -42,14 +41,7 @@
 import javax.crypto.spec.SecretKeySpec;
 import javax.security.auth.kerberos.KerberosKey;
 
-import org.bouncycastle.asn1.ASN1InputStream;
-import org.bouncycastle.asn1.ASN1Integer;
-import org.bouncycastle.asn1.ASN1TaggedObject;
-import org.bouncycastle.asn1.DERApplicationSpecific;
-import org.bouncycastle.asn1.DERGeneralString;
-import org.bouncycastle.asn1.DEROctetString;
-import org.bouncycastle.asn1.DERTaggedObject;
-import org.bouncycastle.asn1.DLSequence;
+import org.bouncycastle.asn1.*;
 
 import jcifs.pac.ASN1Util;
 import jcifs.pac.PACDecodingException;
@@ -67,10 +59,10 @@
 
     public KerberosEncData ( byte[] token, Map<Integer, KerberosKey> keys ) throws PACDecodingException {
         ASN1InputStream stream = new ASN1InputStream(new ByteArrayInputStream(token));
-        DERApplicationSpecific derToken;
+        ASN1TaggedObject derToken;
         try {
-            derToken = ASN1Util.as(DERApplicationSpecific.class, stream);
-            if ( !derToken.isConstructed() )
+            derToken = ASN1Util.as(ASN1TaggedObject.class, stream);
+            if ( derToken.getTagClass() != BERTags.APPLICATION )
                 throw new PACDecodingException("Malformed kerberos ticket");
             stream.close();
         }
@@ -78,11 +70,9 @@
             throw new PACDecodingException("Malformed kerberos ticket", e);
         }
 
-        stream = new ASN1InputStream(new ByteArrayInputStream(derToken.getContents()));
-        DLSequence sequence;
+        ASN1Sequence sequence;
         try {
-            sequence = ASN1Util.as(DLSequence.class, stream);
-            stream.close();
+            sequence = ASN1Util.as(ASN1Sequence.class, derToken.getBaseObject());
         }
         catch ( IOException e ) {
             throw new PACDecodingException("Malformed kerberos ticket", e);
@@ -102,8 +92,8 @@
                 this.userRealm = derRealm.getString();
                 break;
             case 3: // Principal
-                DLSequence principalSequence = ASN1Util.as(DLSequence.class, tagged);
-                DLSequence nameSequence = ASN1Util.as(DLSequence.class, ASN1Util.as(DERTaggedObject.class, principalSequence, 1));
+                ASN1Sequence principalSequence = ASN1Util.as(ASN1Sequence.class, tagged);
+                ASN1Sequence nameSequence = ASN1Util.as(ASN1Sequence.class, ASN1Util.as(ASN1TaggedObject.class, principalSequence, 1));
 
                 StringBuilder nameBuilder = new StringBuilder();
                 Enumeration<?> parts = nameSequence.getObjects();
@@ -135,10 +125,10 @@
                 // DERGeneralizedTime.class);
                 break;
             case 9: // Host Addresses
-                DLSequence adressesSequence = ASN1Util.as(DLSequence.class, tagged);
+                ASN1Sequence adressesSequence = ASN1Util.as(ASN1Sequence.class, tagged);
                 Enumeration<?> adresses = adressesSequence.getObjects();
                 while ( adresses.hasMoreElements() ) {
-                    DLSequence addressSequence = ASN1Util.as(DLSequence.class, adresses);
+                    ASN1Sequence addressSequence = ASN1Util.as(ASN1Sequence.class, adresses);
                     ASN1Integer addressType = ASN1Util.as(ASN1Integer.class, addressSequence, 0);
                     DEROctetString addressOctets = ASN1Util.as(DEROctetString.class, addressSequence, 1);
 
@@ -154,14 +144,14 @@
                 }
                 break;
             case 10: // Authorization Data
-                DLSequence authSequence = ASN1Util.as(DLSequence.class, tagged);
+                ASN1Sequence authSequence = ASN1Util.as(ASN1Sequence.class, tagged);
 
                 this.userAuthorizations = new ArrayList<>();
                 Enumeration<?> authElements = authSequence.getObjects();
                 while ( authElements.hasMoreElements() ) {
-                    DLSequence authElement = ASN1Util.as(DLSequence.class, authElements);
-                    ASN1Integer authType = ASN1Util.as(ASN1Integer.class, ASN1Util.as(DERTaggedObject.class, authElement, 0));
-                    DEROctetString authData = ASN1Util.as(DEROctetString.class, ASN1Util.as(DERTaggedObject.class, authElement, 1));
+                    ASN1Sequence authElement = ASN1Util.as(ASN1Sequence.class, authElements);
+                    ASN1Integer authType = ASN1Util.as(ASN1Integer.class, ASN1Util.as(ASN1TaggedObject.class, authElement, 0));
+                    DEROctetString authData = ASN1Util.as(DEROctetString.class, ASN1Util.as(ASN1TaggedObject.class, authElement, 1));
 
                     this.userAuthorizations.addAll(KerberosAuthData.parse(authType.getValue().intValue(), authData.getOctets(), keys));
                 }
@@ -306,305 +296,4 @@
         return this.userAuthorizations;
     }
 
-}
-=======
-/*
- * 
- * This library is free software; you can redistribute it and/or
- * modify it under the terms of the GNU Lesser General Public
- * License as published by the Free Software Foundation; either
- * version 2.1 of the License, or (at your option) any later version.
- * 
- * This library is distributed in the hope that it will be useful,
- * but WITHOUT ANY WARRANTY; without even the implied warranty of
- * MERCHANTABILITY or FITNESS FOR A PARTICULAR PURPOSE.  See the GNU
- * Lesser General Public License for more details.
- * 
- * You should have received a copy of the GNU Lesser General Public
- * License along with this library; if not, write to the Free Software
- * Foundation, Inc., 59 Temple Place, Suite 330, Boston, MA  02111-1307  USA
- */
-package jcifs.pac.kerberos;
-
-
-import java.io.ByteArrayInputStream;
-import java.io.IOException;
-import java.net.InetAddress;
-import java.net.UnknownHostException;
-import java.security.GeneralSecurityException;
-import java.security.InvalidAlgorithmParameterException;
-import java.security.InvalidKeyException;
-import java.security.Key;
-import java.security.NoSuchAlgorithmException;
-import java.util.ArrayList;
-import java.util.Enumeration;
-import java.util.List;
-import java.util.Map;
-
-import javax.crypto.BadPaddingException;
-import javax.crypto.Cipher;
-import javax.crypto.IllegalBlockSizeException;
-import javax.crypto.Mac;
-import javax.crypto.NoSuchPaddingException;
-import javax.crypto.SecretKey;
-import javax.crypto.spec.IvParameterSpec;
-import javax.crypto.spec.SecretKeySpec;
-import javax.security.auth.kerberos.KerberosKey;
-
-import org.bouncycastle.asn1.*;
-
-import jcifs.pac.ASN1Util;
-import jcifs.pac.PACDecodingException;
-import jcifs.util.Encdec;
-
-
-@SuppressWarnings ( "javadoc" )
-public class KerberosEncData {
-
-    private String userRealm;
-    private String userPrincipalName;
-    private ArrayList<InetAddress> userAddresses;
-    private List<KerberosAuthData> userAuthorizations;
-
-
-    public KerberosEncData ( byte[] token, Map<Integer, KerberosKey> keys ) throws PACDecodingException {
-        ASN1InputStream stream = new ASN1InputStream(new ByteArrayInputStream(token));
-        ASN1TaggedObject derToken;
-        try {
-            derToken = ASN1Util.as(ASN1TaggedObject.class, stream);
-            if ( derToken.getTagClass() != BERTags.APPLICATION )
-                throw new PACDecodingException("Malformed kerberos ticket");
-            stream.close();
-        }
-        catch ( IOException e ) {
-            throw new PACDecodingException("Malformed kerberos ticket", e);
-        }
-
-        ASN1Sequence sequence;
-        try {
-            sequence = ASN1Util.as(ASN1Sequence.class, derToken.getBaseObject());
-        }
-        catch ( IOException e ) {
-            throw new PACDecodingException("Malformed kerberos ticket", e);
-        }
-
-        Enumeration<?> fields = sequence.getObjects();
-        while ( fields.hasMoreElements() ) {
-            ASN1TaggedObject tagged = ASN1Util.as(ASN1TaggedObject.class, fields);
-
-            switch ( tagged.getTagNo() ) {
-            case 0: // Ticket Flags
-                break;
-            case 1: // Key
-                break;
-            case 2: // Realm
-                DERGeneralString derRealm = ASN1Util.as(DERGeneralString.class, tagged);
-                this.userRealm = derRealm.getString();
-                break;
-            case 3: // Principal
-                ASN1Sequence principalSequence = ASN1Util.as(ASN1Sequence.class, tagged);
-                ASN1Sequence nameSequence = ASN1Util.as(ASN1Sequence.class, ASN1Util.as(ASN1TaggedObject.class, principalSequence, 1));
-
-                StringBuilder nameBuilder = new StringBuilder();
-                Enumeration<?> parts = nameSequence.getObjects();
-                while ( parts.hasMoreElements() ) {
-                    Object part = parts.nextElement();
-                    DERGeneralString stringPart = ASN1Util.as(DERGeneralString.class, part);
-                    nameBuilder.append(stringPart.getString());
-                    if ( parts.hasMoreElements() )
-                        nameBuilder.append('/');
-                }
-                this.userPrincipalName = nameBuilder.toString();
-                break;
-            case 4: // Transited Encoding
-                break;
-            case 5: // Kerberos Time
-                // DERGeneralizedTime derTime = KerberosUtil.readAs(tagged,
-                // DERGeneralizedTime.class);
-                break;
-            case 6: // Kerberos Time
-                // DERGeneralizedTime derTime = KerberosUtil.readAs(tagged,
-                // DERGeneralizedTime.class);
-                break;
-            case 7: // Kerberos Time
-                // DERGeneralizedTime derTime = KerberosUtil.readAs(tagged,
-                // DERGeneralizedTime.class);
-                break;
-            case 8: // Kerberos Time
-                // DERGeneralizedTime derTime = KerberosUtil.readAs(tagged,
-                // DERGeneralizedTime.class);
-                break;
-            case 9: // Host Addresses
-                ASN1Sequence adressesSequence = ASN1Util.as(ASN1Sequence.class, tagged);
-                Enumeration<?> adresses = adressesSequence.getObjects();
-                while ( adresses.hasMoreElements() ) {
-                    ASN1Sequence addressSequence = ASN1Util.as(ASN1Sequence.class, adresses);
-                    ASN1Integer addressType = ASN1Util.as(ASN1Integer.class, addressSequence, 0);
-                    DEROctetString addressOctets = ASN1Util.as(DEROctetString.class, addressSequence, 1);
-
-                    this.userAddresses = new ArrayList<>();
-                    if ( addressType.getValue().intValue() == KerberosConstants.AF_INTERNET ) {
-                        InetAddress userAddress = null;
-                        try {
-                            userAddress = InetAddress.getByAddress(addressOctets.getOctets());
-                        }
-                        catch ( UnknownHostException e ) {}
-                        this.userAddresses.add(userAddress);
-                    }
-                }
-                break;
-            case 10: // Authorization Data
-                ASN1Sequence authSequence = ASN1Util.as(ASN1Sequence.class, tagged);
-
-                this.userAuthorizations = new ArrayList<>();
-                Enumeration<?> authElements = authSequence.getObjects();
-                while ( authElements.hasMoreElements() ) {
-                    ASN1Sequence authElement = ASN1Util.as(ASN1Sequence.class, authElements);
-                    ASN1Integer authType = ASN1Util.as(ASN1Integer.class, ASN1Util.as(ASN1TaggedObject.class, authElement, 0));
-                    DEROctetString authData = ASN1Util.as(DEROctetString.class, ASN1Util.as(ASN1TaggedObject.class, authElement, 1));
-
-                    this.userAuthorizations.addAll(KerberosAuthData.parse(authType.getValue().intValue(), authData.getOctets(), keys));
-                }
-                break;
-            default:
-                throw new PACDecodingException("Unknown field " + tagged.getTagNo());
-            }
-        }
-    }
-
-
-    public static byte[] decrypt ( byte[] data, Key key, int type ) throws GeneralSecurityException {
-        Cipher cipher = null;
-        byte[] decrypt = null;
-
-        switch ( type ) {
-        case KerberosConstants.DES_ENC_TYPE:
-            decrypt = decryptDES(data, key, cipher);
-            break;
-        case KerberosConstants.RC4_ENC_TYPE:
-            decrypt = decryptRC4(data, key);
-            break;
-        default:
-            throw new GeneralSecurityException("Unsupported encryption type " + type);
-        }
-        return decrypt;
-    }
-
-
-    /**
-     * @param data
-     * @param key
-     * @return
-     * @throws GeneralSecurityException
-     * @throws NoSuchAlgorithmException
-     * @throws NoSuchPaddingException
-     * @throws InvalidKeyException
-     * @throws IllegalBlockSizeException
-     * @throws BadPaddingException
-     */
-    private static byte[] decryptRC4 ( byte[] data, Key key ) throws GeneralSecurityException, NoSuchAlgorithmException, NoSuchPaddingException,
-            InvalidKeyException, IllegalBlockSizeException, BadPaddingException {
-        Cipher cipher;
-        byte[] decrypt;
-        byte[] code = new byte[4];
-        Encdec.enc_uint32le(2, code, 0);
-        byte[] codeHmac = getHmac(code, key.getEncoded());
-
-        byte[] dataChecksum = new byte[KerberosConstants.CHECKSUM_SIZE];
-        System.arraycopy(data, 0, dataChecksum, 0, KerberosConstants.CHECKSUM_SIZE);
-
-        byte[] dataHmac = getHmac(dataChecksum, codeHmac);
-        SecretKeySpec dataKey = new SecretKeySpec(dataHmac, KerberosConstants.RC4_ALGORITHM);
-
-        cipher = Cipher.getInstance(KerberosConstants.RC4_ALGORITHM);
-        cipher.init(Cipher.DECRYPT_MODE, dataKey);
-
-        int plainDataLength = data.length - KerberosConstants.CHECKSUM_SIZE;
-        byte[] plainData = cipher.doFinal(data, KerberosConstants.CHECKSUM_SIZE, plainDataLength);
-
-        byte[] plainDataChecksum = getHmac(plainData, codeHmac);
-        if ( plainDataChecksum.length >= KerberosConstants.CHECKSUM_SIZE )
-            for ( int i = 0; i < KerberosConstants.CHECKSUM_SIZE; i++ )
-                if ( plainDataChecksum[ i ] != data[ i ] )
-                    throw new GeneralSecurityException("Checksum failed while decrypting.");
-
-        int decryptLength = plainData.length - KerberosConstants.CONFOUNDER_SIZE;
-        decrypt = new byte[decryptLength];
-        System.arraycopy(plainData, KerberosConstants.CONFOUNDER_SIZE, decrypt, 0, decryptLength);
-        return decrypt;
-    }
-
-
-    /**
-     * @param data
-     * @param key
-     * @param cipher
-     * @return
-     * @throws GeneralSecurityException
-     * @throws InvalidKeyException
-     * @throws InvalidAlgorithmParameterException
-     * @throws IllegalBlockSizeException
-     * @throws BadPaddingException
-     */
-    private static byte[] decryptDES ( byte[] data, Key key, Cipher cipher )
-            throws GeneralSecurityException, InvalidKeyException, InvalidAlgorithmParameterException, IllegalBlockSizeException, BadPaddingException {
-        byte[] decrypt;
-        try {
-            cipher = Cipher.getInstance("DES/CBC/NoPadding");
-        }
-        catch ( GeneralSecurityException e ) {
-            throw new GeneralSecurityException("Checksum failed while decrypting.");
-        }
-        byte[] ivec = new byte[8];
-        IvParameterSpec params = new IvParameterSpec(ivec);
-
-        SecretKeySpec skSpec = new SecretKeySpec(key.getEncoded(), "DES");
-        SecretKey sk = skSpec;
-
-        cipher.init(Cipher.DECRYPT_MODE, sk, params);
-
-        byte[] result;
-        result = cipher.doFinal(data);
-
-        decrypt = new byte[result.length];
-        System.arraycopy(result, 0, decrypt, 0, result.length);
-
-        int tempSize = decrypt.length - 24;
-
-        byte[] output = new byte[tempSize];
-        System.arraycopy(decrypt, 24, output, 0, tempSize);
-
-        decrypt = output;
-        return decrypt;
-    }
-
-
-    private static byte[] getHmac ( byte[] data, byte[] key ) throws GeneralSecurityException {
-        Key macKey = new SecretKeySpec(key.clone(), KerberosConstants.HMAC_ALGORITHM);
-        Mac mac = Mac.getInstance(KerberosConstants.HMAC_ALGORITHM);
-        mac.init(macKey);
-        return mac.doFinal(data);
-    }
-
-
-    public String getUserRealm () {
-        return this.userRealm;
-    }
-
-
-    public String getUserPrincipalName () {
-        return this.userPrincipalName;
-    }
-
-
-    public ArrayList<InetAddress> getUserAddresses () {
-        return this.userAddresses;
-    }
-
-
-    public List<KerberosAuthData> getUserAuthorizations () {
-        return this.userAuthorizations;
-    }
-
-}
->>>>>>> 0eb193e1
+}