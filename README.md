JCIFS
=====

JCIFS is an Open Source client library that implements the CIFS/SMB networking protocol in 100% Java.
From version 2.x, this project is forked from [jcifs-ng](https://github.com/AgNO3/jcifs-ng).

## Version

[Versions in Maven Repository](http://central.maven.org/maven2/org/codelibs/jcifs/)

## Using Maven

Put the following block into pom.xml if using Maven:

    <dependency>
        <groupId>org.codelibs</groupId>
        <artifactId>jcifs</artifactId>
        <version>2.x.y</version>
    </dependency>

## Changes

 * SMB2 (2.02 protocol level) support, some SMB3 support
 * Remove global state
 * Allow per context configuration
 * Logging through SLF4J
 * Drop pre-java 1.7 support
 * Unify authentication subsystem, NTLMSSP/Kerberos support
 * Large ReadX/WriteX support
 * Streaming list operations
 * NtTransNotifyChange support
 * Google patches: various bugfixes, lastAccess support, retrying requests
 * A proper test suite
 * Various fixes
<<<<<<< HEAD
=======
 
### Migration

#### jcifs-ng 2.1

This release enables SMB2 support by default and contains some experimental 
SMB3.0 support. 

Protocol levels negotitated can now be controlled with 
```jcifs.smb.client.minVersion``` and ```jcifs.smb.client.maxVersion```
(this deprecates the ```jcifs.smb.client.enableSMB2``` / 
```jcifs.smb.client.disableSMB1``` properties). Default min/max 
versions are SMB1 to SMB210.

This release deprecates server browsing (i.e. server/workgroup enumeration)
and contains some breaking API changes regarding authentication. 

#### jcifs-ng 2.0

This release features SMB2 support (2.02 protocol level), for now 
SMB2 support is only announced if configured ``jcifs.smb.client.enableSMB2``
but may also be chosen if the server does not support SMB1 dialects.

Users are encouraged to enable it and test thoroughly.

#### jcifs-ng 1.6 (unreleased)

This release is not binary compatible and depending on your usage you will
encounter source incompatibilities as well (mostly custom SmbNamedPipes or
 watch() but also if you use any APIs that should be considered internal).

Resource lifecycle improvements required some API breaks as well as non-trivial 
behavior changes that unfortunately in most cases require changes to user code.
This however is deemed a necessary change to prevent certain bugs concerning idle 
timeouts. The original implementation simply did not know when it was okay to
idle disconnect or whether there was still some resource in use that would be
broken by that disconnect (e.g. a locked file would be magically unlocked by it).
That behavior also introduced quite a number of potential race conditions resulting 
in errors.

For every file handle opened there is now an object which clearly controls it's 
lifetime (setting aside invalidation by connection errors), namely

 * SmbFileInput/OutputStream
 * SmbRandomAccessFile
 * SmbWatchHandle
 * SmbPipeHandle

Any of these objects now require that it is explicitly closed - all implement 
AutoCloseable and therefor can be managed using try-with-resources. If you used 
to close them through *SmbFile.close()* that will no longer have the desired effect.

Also SmbFile used to share file handles between different uses (e.g. if you
opened multiple Input/OutputStreams) they would all share the same handle.
That no longer is the case and doing so on a file opened non-shareable will now fail.

Failing to properly close them will result in the underlying session/connection no
longer being disconnected by idle timeout as well as keeping the file and 
tree handle open on the server (and producing a warning when the session/connection 
is forcibly terminated).

If you want to take this one step further, there also is a strict mode in which
keeping an SmbFile open will keep-alive it's tree handle. This has the benefit of
preventing some delays for reestablishing rarely used tree handles, however it
requires that all SmbFile instances are properly closed by the user after use. 

This release also features more refactoring resulting in an API/implmentation split
that should make it easier for users to decide what should be considered public and
what internal API. New users are encourage to use ```SmbResource```s obtained through
 ```CIFSContext->get()``` instead of directly referencing ```SmbFile```. The APIs
in the jcifs package should be considered stable, everything else possibly unstable 
(although SmbFile won't be going away) and several implementation details have been
hidden. If you encounter use cases that require the use of implementation classes
or internal interfaces - please open an issue.

#### jcifs-ng 1.5

Global state removal/multi configuration support required some API breaks 
with regards to upstream jcifs. Methods now typically require that you pass
a *CIFSContext* object which holds the context state, configuration and 
credentials. Various utility methods that were static before have been moved
to services that can be obtained from such a context.

If you want to retain old behavior (global shared state and configuration 
through system properties) you may pass `jcifs.context.SingletonContext.getInstance()` 
for these context parameters. If a method had a `NtlmPasswordAuthentication` parameter 
replace it with

```
SingletonContext.getInstance().withCredentials(ntlmPasswordAuthentication)
```

### Building from sources

Run the following to install the newest master version into your local `~/.m2/repository`:

```bash
mvn -C clean install -DskipTests -Dmaven.javadoc.skip=true -Dgpg.skip=true
```
>>>>>>> 1079d9d6
<|MERGE_RESOLUTION|>--- conflicted
+++ resolved
@@ -32,99 +32,6 @@
  * Google patches: various bugfixes, lastAccess support, retrying requests
  * A proper test suite
  * Various fixes
-<<<<<<< HEAD
-=======
- 
-### Migration
-
-#### jcifs-ng 2.1
-
-This release enables SMB2 support by default and contains some experimental 
-SMB3.0 support. 
-
-Protocol levels negotitated can now be controlled with 
-```jcifs.smb.client.minVersion``` and ```jcifs.smb.client.maxVersion```
-(this deprecates the ```jcifs.smb.client.enableSMB2``` / 
-```jcifs.smb.client.disableSMB1``` properties). Default min/max 
-versions are SMB1 to SMB210.
-
-This release deprecates server browsing (i.e. server/workgroup enumeration)
-and contains some breaking API changes regarding authentication. 
-
-#### jcifs-ng 2.0
-
-This release features SMB2 support (2.02 protocol level), for now 
-SMB2 support is only announced if configured ``jcifs.smb.client.enableSMB2``
-but may also be chosen if the server does not support SMB1 dialects.
-
-Users are encouraged to enable it and test thoroughly.
-
-#### jcifs-ng 1.6 (unreleased)
-
-This release is not binary compatible and depending on your usage you will
-encounter source incompatibilities as well (mostly custom SmbNamedPipes or
- watch() but also if you use any APIs that should be considered internal).
-
-Resource lifecycle improvements required some API breaks as well as non-trivial 
-behavior changes that unfortunately in most cases require changes to user code.
-This however is deemed a necessary change to prevent certain bugs concerning idle 
-timeouts. The original implementation simply did not know when it was okay to
-idle disconnect or whether there was still some resource in use that would be
-broken by that disconnect (e.g. a locked file would be magically unlocked by it).
-That behavior also introduced quite a number of potential race conditions resulting 
-in errors.
-
-For every file handle opened there is now an object which clearly controls it's 
-lifetime (setting aside invalidation by connection errors), namely
-
- * SmbFileInput/OutputStream
- * SmbRandomAccessFile
- * SmbWatchHandle
- * SmbPipeHandle
-
-Any of these objects now require that it is explicitly closed - all implement 
-AutoCloseable and therefor can be managed using try-with-resources. If you used 
-to close them through *SmbFile.close()* that will no longer have the desired effect.
-
-Also SmbFile used to share file handles between different uses (e.g. if you
-opened multiple Input/OutputStreams) they would all share the same handle.
-That no longer is the case and doing so on a file opened non-shareable will now fail.
-
-Failing to properly close them will result in the underlying session/connection no
-longer being disconnected by idle timeout as well as keeping the file and 
-tree handle open on the server (and producing a warning when the session/connection 
-is forcibly terminated).
-
-If you want to take this one step further, there also is a strict mode in which
-keeping an SmbFile open will keep-alive it's tree handle. This has the benefit of
-preventing some delays for reestablishing rarely used tree handles, however it
-requires that all SmbFile instances are properly closed by the user after use. 
-
-This release also features more refactoring resulting in an API/implmentation split
-that should make it easier for users to decide what should be considered public and
-what internal API. New users are encourage to use ```SmbResource```s obtained through
- ```CIFSContext->get()``` instead of directly referencing ```SmbFile```. The APIs
-in the jcifs package should be considered stable, everything else possibly unstable 
-(although SmbFile won't be going away) and several implementation details have been
-hidden. If you encounter use cases that require the use of implementation classes
-or internal interfaces - please open an issue.
-
-#### jcifs-ng 1.5
-
-Global state removal/multi configuration support required some API breaks 
-with regards to upstream jcifs. Methods now typically require that you pass
-a *CIFSContext* object which holds the context state, configuration and 
-credentials. Various utility methods that were static before have been moved
-to services that can be obtained from such a context.
-
-If you want to retain old behavior (global shared state and configuration 
-through system properties) you may pass `jcifs.context.SingletonContext.getInstance()` 
-for these context parameters. If a method had a `NtlmPasswordAuthentication` parameter 
-replace it with
-
-```
-SingletonContext.getInstance().withCredentials(ntlmPasswordAuthentication)
-```
 
 ### Building from sources
 
@@ -133,4 +40,3 @@
 ```bash
 mvn -C clean install -DskipTests -Dmaven.javadoc.skip=true -Dgpg.skip=true
 ```
->>>>>>> 1079d9d6
