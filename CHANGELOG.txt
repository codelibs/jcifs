<<<<<<< HEAD
=======
jcifs-ng 2.0.3
- Fix possible "Message size exceeds maximum buffer size" exceptions
  by properly accounting for buffer padding (#15)

>>>>>>> 62586d70
jcifs-ng 2.0.2
- Fix grave memory leak, messages not being removed from response_map (#14)

jcifs-ng 2.0.1
- Fix possible SmbRandomAccessFile read corruption when output buffer size
  greater than read size.
- Fix SmbRandomAccessFile access flags, causing AccessDenied
- Add designated SmbEndOfFileException exception
- Don't throw exception when enumerations don't return any result
- Add a replacing renameTo operation (SMB2 only)

jcifs-ng 2.0.0
- Add SMB2 support (2.02 protocol level), optional for now (jcifs.smb.client.enableSMB2)
- Some work on the DFS code, improving efficiency and fixing some bugs. 
- Honor CIFS request multiplexing limits
- Improved multi-address retry logic (prefer a working connection over a broken one)
- Further refactoring, some more tests
- Server-side copy support (SMB2 only)
- Fix busy looping of disconnected transports.
- Cancel notify requests using cancel command (so that it properly works with samba, too)

jcifs-ng 1.6.0 (unreleased)
- Completely overhaul the way SMB resources are used
 - Idle disconnects will no longer break active resources (by default this means file descriptors), that behavior induced 
   a wide range of potential bugs, including broken file locks and race conditions resulting in SMB errors.
 - File descriptors are no longer magically shared through SmbFile. 
 - Every occasion where a file descriptor is used now returns a handle object controlling it's lifetime.
 - An optional mode (jcifs.smb.client.strictResourceLifecycle=true) to also prevent disconnecting trees that are still in use.
- Refactoring of SmbFile breaking it up into smaller parts with clearer responsibilities.
- Further refactoring for clean API/implementation split.
- Do not retry requests when there is no way they ever could succeed.
- Increased test coverage, fix some issues with legacy connections found through that.
- Change logging to use SLF4J facade
- Copy operations now use SmbFileInput/OutputStream and therefor can use LargeX
- Streaming enumeration operations

jcifs-ng 1.5.3
- Fix thread leak when establishing a connection fails
- Add mitigation against idle timeout issues that cause serious bugs in some usage scenarios:
 - Session timeout can be configured (jcifs.smb.client.sessionTimeout, in ms) setting it to 0 disables session timeout
 - Transport idle timeouts can be disabled (jcifs.smb.client.noIdleTimeout=true)
- Fix bug that exclusive transport connections could be reused.

jcifs-ng 1.5.2
- Fix SmbFile(String) constructor to allow passing credentials in URL.
- Mark already deprecated NTLM filter/servlets @Deprecated
- Fix some porting errors in NtlmHttpURLConnection, pass through a couple of
  more HttpURLConnection settings.
- Mark NtlmHttpURLConnection @Deprecated for it's inherent design and security 
  issues. Add a warning to the documentation.

jcifs-ng 1.5.1
- Fix bundle manifest errors
- Dont wait for response timeout when the transport connection is closed. 
- Fallback to secondary port on any IOException during negotiation.
- Fix NTLMSSP anonymous auth, by default use Extended Security for everything.
- Fix SPNEGO NTLM fallback, add option to disable (jcifs.smb.allowNTLMFallback)
- Yet anther signing sequence fix.
- Work-around DFS+kerberos problems, add option to heuristically convert NetBIOS names to FQDN (set jcifs.smb.client.dfs.convertToFQDN=true to enable)  
- Properly fix domain referrals. Cache DC referrals.
- Some more reliability with random disconnects.
- Security hardening:
 - enforce SMB signing by default for IPC connections, relates to CVE-2016-2115 (jcifs.smb.client.ipcSigningEnforced=false to disable)
 - Allow enforcement of Extended Security (SPNEGO) (jcifs.smb.client.forceExtendedSecurity=true to enable)<|MERGE_RESOLUTION|>--- conflicted
+++ resolved
@@ -1,10 +1,7 @@
-<<<<<<< HEAD
-=======
 jcifs-ng 2.0.3
 - Fix possible "Message size exceeds maximum buffer size" exceptions
   by properly accounting for buffer padding (#15)
 
->>>>>>> 62586d70
 jcifs-ng 2.0.2
 - Fix grave memory leak, messages not being removed from response_map (#14)
 
