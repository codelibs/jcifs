--- conflicted
+++ resolved
@@ -1,15 +1,8 @@
 /target/
 /.settings/
 .project
-<<<<<<< HEAD
 .classpath
 *.iml
 .idea
 .DS_Store
-=======
-.settings
-
-.repository
-
-.idea
->>>>>>> 3109518e
+.repository